--- conflicted
+++ resolved
@@ -17,37 +17,12 @@
     -   id: check-added-large-files
         args: [--maxkb=2000]
 
-<<<<<<< HEAD
--   repo: https://github.com/asottile/pyupgrade
-    rev: v3.21.0
-    hooks:
-    -   id: pyupgrade
-        args:
-        -   --py39-plus
-
--   repo: https://github.com/PyCQA/autoflake
-    rev: v2.3.1
-    hooks:
-    -   id: autoflake
-        args: [--in-place, --remove-all-unused-imports, --remove-unused-variables, --remove-duplicate-keys, --recursive]
-
--   repo: https://github.com/pycqa/isort
-    rev: 7.0.0
-    hooks:
-    -   id: isort
-
--   repo: https://github.com/psf/black-pre-commit-mirror
-    rev: 25.9.0
-    hooks:
-    -   id: black
-=======
 -   repo: https://github.com/astral-sh/ruff-pre-commit
     rev: v0.14.1
     hooks:
     -   id: ruff-check
         args: [ --fix ]
     -   id: ruff-format
->>>>>>> 80be88c3
 
 -   repo: local
     hooks:
