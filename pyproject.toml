[build-system]
requires = ["setuptools>=67.0"]
build-backend = "setuptools.build_meta"

[project]
name = "mpcrl"
authors = [
  { name="Filippo Airaldi", email="filippoairaldi@gmail.com" },
]
description = "Reinforcement Learning with Model Predictive Control"
readme = "README.md"
requires-python = ">=3.9"
license = "MIT"
license-files = ["LICENSE"]
classifiers = [
    "Programming Language :: Python",
    "Programming Language :: Python :: 3 :: Only",
	"Programming Language :: Python :: 3.9",
	"Programming Language :: Python :: 3.10",
    "Programming Language :: Python :: 3.11",
	"Programming Language :: Python :: 3.12",
    "Programming Language :: Python :: 3.13",
    "Operating System :: OS Independent",
    "Intended Audience :: Science/Research",
    "Topic :: Scientific/Engineering :: Mathematics",
    "Topic :: Scientific/Engineering :: Artificial Intelligence",
]
dependencies = [
    "typing_extensions >= 4.5.0 ; python_version <= '3.9'",
    "numba >= 0.57.1",
<<<<<<< HEAD
    "csnlp >= 1.6.8rc1,!=1.7.0rc1",
=======
    "csnlp >= 1.6.8rc3,!=1.7.0rc1",
>>>>>>> bbcc92f3
    "scipy >= 1.11.0",
    "gymnasium >= 0.28.1",
]
keywords = [
    "reinforcement-learning",
    "model-predictive-control",
    "optimization",
    "casadi",
]
dynamic = ["version"]

[project.urls]
"Homepage" = "https://github.com/FilippoAiraldi/mpc-reinforcement-learning"
"Bug Tracker" = "https://github.com/FilippoAiraldi/mpc-reinforcement-learning/issues"

[tool.setuptools.dynamic]
version = {attr = "mpcrl.__version__"}


[tool.ruff.lint]  # https://docs.astral.sh/ruff/rules
extend-select = [
    "ANN",
    "ARG",
    "B",
    "BLE",
    "C4",
    "E",
    "F",
    "FURB",
    "I",
    "NPY",
    "PERF",
    "PGH",
    "PIE",
    "PL",
    "PYI",
    "RET",
    "RSE",
    "RUF",
    "SIM",
    "T10",
    "TC",
    "UP",
    "W",
]
extend-ignore = ["ANN401", "B019", "E402", "E731", "PLC0415", "PLR"]
allowed-confusables = ["σ"]

[tool.ruff.lint.extend-per-file-ignores]
"**/{tests,docs,examples}/*" = ["ANN", "B", "NPY", "PL", "RUF"]
"src/mpcrl/__init__.py" = ["E501"]

[tool.mypy]
python_version = "3.10"
plugins = ["numpy.typing.mypy_plugin"]
exclude = ["tests"]

[[tool.mypy.overrides]]
module = [
    "casadi.*",
    "csnlp.*",
    "matplotlib.*",
    "parameterized.*",
    "scipy.*",
    "mpcrl.*",
]
ignore_missing_imports = true

[tool.coverage.run]
branch = true
omit = [
    "tests/*",
    "examples/*",
    "*/csnlp/*",
]

[tool.coverage.report]
exclude_also = [
    "def __repr__",
    "def __str__",
    "raise AssertionError",
    "raise NotImplementedError",
    "if __name__ == .__main__.:",
    "@(abc\\.)?abstractmethod",
]
sort = "miss"<|MERGE_RESOLUTION|>--- conflicted
+++ resolved
@@ -28,11 +28,7 @@
 dependencies = [
     "typing_extensions >= 4.5.0 ; python_version <= '3.9'",
     "numba >= 0.57.1",
-<<<<<<< HEAD
-    "csnlp >= 1.6.8rc1,!=1.7.0rc1",
-=======
     "csnlp >= 1.6.8rc3,!=1.7.0rc1",
->>>>>>> bbcc92f3
     "scipy >= 1.11.0",
     "gymnasium >= 0.28.1",
 ]
