from abc import ABC, abstractmethod
from collections.abc import Collection, Iterable
from typing import Any, Callable, Generic, Optional, TypeVar, Union

import numpy as np
import numpy.typing as npt
from gymnasium import Env
from gymnasium.spaces import Box

from ...core.callbacks import LearningAgentCallbackMixin
from ...core.experience import ExperienceReplay
from ...core.parameters import LearnableParametersDict
from ...core.update import UpdateStrategy
from ...util.seeding import RngType, mk_seed
from .agent import ActType, Agent, ObsType, SymType, _update_dicts

ExpType = TypeVar("ExpType")


class LearningAgent(
    Agent[SymType], LearningAgentCallbackMixin, ABC, Generic[SymType, ExpType]
):
    r"""Base abstract class for a learning agent with MPC as policy provider. The main
    method :meth:`update`, which is called to update the learnable parameters of the MPC
    according to the underlying learning methodology (e.g., Bayesian Optimization, RL,
    etc.), is abstract and must be implemented by inheriting classes based on their
    learning algorithm.

    Aside of :meth:`update`, this class also provides also the basic skeleton for both
    on-policy and off-policy learning, which require further ad-hoc implementations. For
    on-policy learning, the :meth:`train` method should be run, which requires the
    implementation of :meth:`train_one_episode`. For off-policy learning, run
    :meth:`train_offpolicy` and implement :meth:`train_one_rollout` instead. At least
    one of the two implementations is required in the inheriting class, depending on the
    learning algorithm. Some algorithms might support both.

    Parameters
    ----------
    update_strategy : UpdateStrategy or int
        The strategy used to decide which frequency to update the mpc parameters with.
        If an ``int`` is passed, then the default strategy that updates every ``n``
        env's steps is used (where ``n`` is the argument passed); otherwise, an instance
        of :class:`core.update.UpdateStrategy` can be passed to specify the
        desired strategy in more details.
    learnable_parameters : :class:`core.parameters.LearnableParametersDict`
        A special dict containing the learnable parameters of the MPC (usually referred
        to as :math:`\theta`), together with their bounds and values. This dict is
        complementary to :attr:`fixed_parameters`, which contains the MPC parameters
        that are not learnt by the agent.
    experience : int or ExperienceReplay, optional
        The container for experience replay memory. If ``None`` is passed, then a memory
        with unitary length is created, i.e., it keeps only the latest memory
        transition. If an integer ``n`` is passed, then a memory with the length ``n``
        is created and with sample size ``n``. Otherwise, pass an instance of
        :class:`core.experience.ExperienceReplay` to specify the requirements in more
        details.
    kwargs
        Additional arguments to be passed to :class:`Agent`.

    Notes
    -----
    This class makes no assumptions on the learning methodology used to update the MPC's
    learnable parameters. This could be either gradient-based or gradient-free, but the
    logic implemented in this class should be largely remain untouched.
    """

    def __init__(
        self,
        update_strategy: Union[int, UpdateStrategy],
        learnable_parameters: LearnableParametersDict,
        experience: Union[None, int, ExperienceReplay[ExpType]] = None,
        **kwargs: Any,
    ) -> None:
        Agent.__init__(self, **kwargs)
        LearningAgentCallbackMixin.__init__(self)
        self._learnable_pars = self._reorder_learnable_parameters(learnable_parameters)
        if experience is None:
            experience = ExperienceReplay(maxlen=1)
        elif isinstance(experience, int):
            experience = ExperienceReplay(maxlen=experience, sample_size=experience)
        self._experience = experience
        if not isinstance(update_strategy, UpdateStrategy):
            update_strategy = UpdateStrategy(update_strategy, "on_timestep_end")
        self._update_strategy = update_strategy
        self._raises: bool
        self._is_training = False
        self._establish_callback_hooks()

    @property
    def experience(self) -> ExperienceReplay[ExpType]:
        """Gets the experience replay memory of the agent."""
        return self._experience

    @property
    def update_strategy(self) -> UpdateStrategy:
        """Gets the update strategy of the agent."""
        return self._update_strategy

    @property
    def learnable_parameters(self) -> LearnableParametersDict:
        """Gets the parameters of the MPC that can be learnt by the agent."""
        return self._learnable_pars

    def reset(self, seed: RngType = None) -> None:
        super().reset(seed)
        self.experience.reset(seed)

    def store_experience(self, item: ExpType) -> None:
        """Stores the given item in the agent's :attr:`experience` for later usage in
        updating the parametrization.

        Parameters
        ----------
        item : ExpType
            Item to be stored in memory.
        """
        self._experience.append(item)

    def evaluate(self, *args: Any, **kwargs: Any) -> npt.NDArray[np.floating]:
        self._is_training = False
        return super().evaluate(*args, **kwargs)

    def train(
        self,
        env: Env[ObsType, ActType],
        episodes: int,
        seed: RngType = None,
        raises: bool = True,
        env_reset_options: Optional[dict[str, Any]] = None,
    ) -> npt.NDArray[np.floating]:
        """On-policy training of the agent on an environment.

        Parameters
        ----------
        env : Env[ObsType, ActType]
            The gym environment where to train the agent on.
        episodes : int
            Number of training episodes.
        seed : None, int, array_like of ints, SeedSequence, BitGenerator, Generator
            Seed for the agent's and env's random number generator. By default ``None``.
        raises : bool, optional
            If ``True``, when any of the MPC solver runs fails, or when an update fails,
            the corresponding error is raised; otherwise, only a warning is raised.
        env_reset_options : dict, optional
            Additional information to specify how the environment is reset at each
            evalution episode (optional, depending on the specific environment).

        Returns
        -------
        array of doubles
            The cumulative returns for each training episode.

        Raises
        ------
        MpcSolverError or MpcSolverWarning
            Raises the error or the warning (depending on ``raises``) if any of the MPC
            solvers fail.
        UpdateError or UpdateWarning
            Raises the error or the warning (depending on ``raises``) if the update
            fails.
        """
        if hasattr(env, "action_space"):
            assert isinstance(env.action_space, Box), "Env action space must be a Box,"
        rng = np.random.default_rng(seed)
        self.reset(rng)
        self._is_training = True
        self._raises = raises
        returns = np.zeros(episodes, float)

        self.on_training_start(env)
        for episode in range(episodes):
            state, _ = env.reset(seed=mk_seed(rng), options=env_reset_options)
            self.on_episode_start(env, episode, state)
            r = self.train_one_episode(env, episode, state, raises)
            self.on_episode_end(env, episode, r)
            returns[episode] = r

        self.on_training_end(env, returns)
        return returns

    def train_one_episode(
        self,
        env: Env[ObsType, ActType],
        episode: int,
        init_state: ObsType,
        raises: bool = True,
    ) -> float:
        """On-policy training of the agent on an environment for one single episode.

        Parameters
        ----------
        env : Env[ObsType, ActType]
            The gym environment where to train the agent on.
        episode : int
            Number of the current training episode.
        init_state : observation type
            Initial state/observation of the environment.
        raises : bool, optional
            If ``True``, when any of the MPC solver runs fails, or when an update fails,
            the corresponding error is raised; otherwise, only a warning is raised.

        Returns
        -------
        float
            The cumulative rewards for this training episode.

        Raises
        ------
        MpcSolverError or MpcSolverWarning
            Raises the error or the warning (depending on ``raises``) if any of the MPC
            solvers fail.
        UpdateError or UpdateWarning
            Raises the error or the warning (depending on ``raises``) if the update
            fails.
        """
        raise NotImplementedError(
            f"{self.__class__.__name__} does not implement `train_one_episode` for "
            "on-policy learning."
        )

    def train_offpolicy(
        self,
        episode_rollouts: Iterable[Iterable[Any]],
        seed: RngType = None,
        raises: bool = True,
    ) -> None:
        """Off-policy training of the agent on an environment.

        Parameters
        ----------
        episode_rollouts : iterable of iterables of any
            An iterable of episodical rollouts generated in an
            off-policy fashion. Each rollout is itself a sequence of transitions, e.g.,
            SARSA tuples. In other words, `episode_rollouts` is a sequence of sequences
            of tuples. However, in general, its nature and the tuples' can widely differ
            from learning algorithm to learning algorithm.
        seed : None, int, array_like of ints, SeedSequence, BitGenerator, Generator
            Seed for the agent's random number generator. By default ``None``.
        raises : bool, optional
            If ``True``, when any of the MPC solver runs fails, or when an update fails,
            the corresponding error is raised; otherwise, only a warning is raised.

        Raises
        ------
        MpcSolverError or MpcSolverWarning
            Raises the error or the warning (depending on ``raises``) if any of the MPC
            solvers fail.
        UpdateError or UpdateWarning
            Raises the error or the warning (depending on ``raises``) if the update
            fails.
        """
        rng = np.random.default_rng(seed)
        self.reset(rng)
        self._raises = raises
        env_proxy = "off-policy"

        self._is_training = True
        self.on_training_start(env_proxy)
        for episode, rollout in enumerate(episode_rollouts):
            self.on_episode_start(env_proxy, episode, float("nan"))
            self.train_one_rollout(rollout, episode, raises)
            self.on_episode_end(env_proxy, episode, float("nan"))

        self.on_training_end(env_proxy, np.empty(0))

    def train_one_rollout(
        self, rollout: Iterable[Any], episode: int, raises: bool = True
    ) -> None:
        """Train the agent in an off-policy manner on the given rollout.

        Parameters
        ----------
        rollout : iterable of any
            Rollout, i.e., a sequence of transitions generated off-policy, e.g., SARSA
            tuples.  However, in general, these tuples can be of different nature,
            depending on the specific learning algorithm.
        raises : bool, optional
            If ``True``, when any of the MPC solver runs fails, or when an update fails,
            the corresponding error is raised; otherwise, only a warning is raised.

        Raises
        ------
        MpcSolverError or MpcSolverWarning
            Raises the error or the warning (depending on ``raises``) if any of the MPC
            solvers fail.
        UpdateError or UpdateWarning
            Raises the error or the warning (depending on ``raises``) if the update
            fails.
        """
        raise NotImplementedError(
            f"{self.__class__.__name__} does not implement `train_offpolicy` for "
            "off-policy learning."
        )

    @abstractmethod
    def update(self) -> Optional[str]:
        r"""Updates the learnable parameters (usually referred to as :math:`\theta`) of
        the MPC according to the agent's learning algorithm.

        Returns
        -------
        errormsg : str or None
            In case the update fails, an error message is returned to be raised as error
            or warning; otherwise, ``None`` is returned.
        """

    def _reorder_learnable_parameters(
        self, dict_: LearnableParametersDict
    ) -> LearnableParametersDict:
        """Reorders the learnable parameters of the MPC according to their creation
        order."""
<<<<<<< HEAD
        reordered = [
            dict_.pop(name) for name in self.V.parameters.keys() if name in dict_
        ]
=======
        reordered = [dict_.pop(name) for name in self.V.parameters if name in dict_]
>>>>>>> 80be88c3
        assert not dict_, (
            "Not all learnable parameters could be reordered. "
            "Please check for spurious learnable parameters in `learnable_parameters`."
        )
        dict_.update(reordered)
        return dict_

    def _establish_callback_hooks(self) -> None:
        super()._establish_callback_hooks()
        # hook exploration (only if necessary)
        exploration_hook = self._exploration.hook
        if exploration_hook is not None:
            self._hook_callback(
                repr(self._exploration), exploration_hook, self._exploration.step
            )
        # hook updates (always necessary)
        update_hook = self._update_strategy.hook
        self._hook_callback(
            repr(self._update_strategy), update_hook, self._check_and_perform_update
        )

    def _check_and_perform_update(
        self, _: Env[ObsType, ActType], episode: int, timestep_or_return: float
    ) -> None:
        """Internal utility to check if an update is due and perform it."""
        if not self._is_training or not self._update_strategy.can_update():
            return
        update_msg = self.update()
        if update_msg is not None:
            timestep = (
                timestep_or_return if isinstance(timestep_or_return, int) else None
            )
            self.on_update_failure(episode, timestep, update_msg, self._raises)
        self.on_update()

    def _get_parameters(
        self,
        overwrite_fixed_pars: Union[
            None, dict[str, npt.ArrayLike], Collection[dict[str, npt.ArrayLike]]
        ] = None,
    ) -> Union[None, dict[str, npt.ArrayLike], Collection[dict[str, npt.ArrayLike]]]:
        """Internal utility to retrieve parameters of the MPC in order to solve it.
        :class:`LearningAgent` returns both fixed and learnable parameters.

        Parameters
        ----------
        overwrite_fixed_pars : dict of (str, array_like), or collection of, optional
            If not ``None``, this argument is used instead of :attr:`fixed_parameters`
            to retrieve the fixed parameters of the MPC.
        """
        learnable_pars = self._learnable_pars.value_as_dict
        fixed_pars = (
            self.fixed_parameters
            if overwrite_fixed_pars is None
            else overwrite_fixed_pars
        )
        if fixed_pars is None:
            return learnable_pars
        if isinstance(fixed_pars, dict):
            fixed_pars.update(learnable_pars)
            return fixed_pars
        return tuple(_update_dicts(fixed_pars, learnable_pars))<|MERGE_RESOLUTION|>--- conflicted
+++ resolved
@@ -1,6 +1,6 @@
 from abc import ABC, abstractmethod
 from collections.abc import Collection, Iterable
-from typing import Any, Callable, Generic, Optional, TypeVar, Union
+from typing import Any, Generic, Optional, TypeVar, Union
 
 import numpy as np
 import numpy.typing as npt
@@ -309,13 +309,7 @@
     ) -> LearnableParametersDict:
         """Reorders the learnable parameters of the MPC according to their creation
         order."""
-<<<<<<< HEAD
-        reordered = [
-            dict_.pop(name) for name in self.V.parameters.keys() if name in dict_
-        ]
-=======
         reordered = [dict_.pop(name) for name in self.V.parameters if name in dict_]
->>>>>>> 80be88c3
         assert not dict_, (
             "Not all learnable parameters could be reordered. "
             "Please check for spurious learnable parameters in `learnable_parameters`."
