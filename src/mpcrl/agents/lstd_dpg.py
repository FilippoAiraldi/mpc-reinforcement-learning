import sys
from collections.abc import Collection, Iterator
from functools import partial
from typing import Callable, Generic, Literal, Optional, SupportsFloat, Union

import casadi as cs
import numba as nb
import numpy as np
import numpy.typing as npt
from csnlp.wrappers import Mpc, NlpSensitivity
from gymnasium import Env

if sys.version_info >= (3, 10):
    from typing import TypeAlias
else:
    from typing_extensions import TypeAlias

from ..core.experience import ExperienceReplay
from ..core.exploration import ExplorationStrategy, NoExploration
from ..core.parameters import LearnableParametersDict
from ..core.update import UpdateStrategy
from ..core.warmstart import WarmStartStrategy
from ..optim.gradient_based_optimizer import GradientBasedOptimizer
from ..util.math import monomials_basis_function
from .common.agent import ActType, ObsType, SymType
from .common.rl_learning_agent import LrType, RlLearningAgent

ExpType: TypeAlias = tuple[
    npt.NDArray[np.floating],  # rollout's costs
    npt.NDArray[np.floating],  # rollout's state feature vectors Phi(s)
    npt.NDArray[np.floating],  # rollout's Psi(s,a)
    npt.NDArray[np.floating],  # rollout's gradient of policy w.r.t. theta
    npt.NDArray[np.floating],  # rollout's CAFA weight v
]


class LstdDpgAgent(RlLearningAgent[SymType, ExpType, LrType], Generic[SymType, LrType]):
    r"""Least-Squares Temporal Difference (LSTD) Deterministic Policy Gradient (DPG)
    agent, as introduced in :cite:`gros_reinforcement_2021` as its stochastic
    counterpart, and refined in :cite:`gros_towards_2019`. An application can be found
    in :cite:`cai_mpcbased_2021`.

    The DPG agent uses an MPC controller as policy provider and function approximation,
    and adjusts its parametrization according to the temporal-difference error, with the
    goal of improving the policy, in a direct fashion by estimating the gradient of the
    policy and descending in its direction.

    Parameters
    ----------
    mpc : :class:`csnlp.wrappers.Mpc` or tuple of :class:`csnlp.wrappers.Mpc`
        The MPC controller used as policy provider by this agent. If a tuple, the first
        entry is used to create the approximation of the state function
        :math:`V_\theta(s)` and the second for that of  :math:`Q_\theta(s,a)`.
        Otherwise, the instance is modified in place to create both approximations,
        so it is recommended not to modify it further after initialization of the
        agent. Moreover, some parameter and constraint names will need to be created,
        so an error is thrown if these names are already in use in the mpc.
    update_strategy : UpdateStrategy or int
        The strategy used to decide which frequency to update the mpc parameters with.
        If an ``int`` is passed, then the default strategy that updates every ``n``
        episodes is used (where ``n`` is the argument passed); otherwise, an instance
        of :class:`core.update.UpdateStrategy` can be passed to specify the desired
        strategy in more details.
    discount_factor : float
        In RL, the factor that discounts future rewards in favor of immediate rewards.
        Usually denoted as :math:`\gamma`. It should satisfy :math:`\gamma \in (0, 1]`.
    optimizer : GradientBasedOptimizer
        A gradient-based optimizer (e.g., :class:`optim.GradientDescent`) to
        compute the updates of the learnable parameters, based on the current
        gradient-based RL algorithm.
    learnable_parameters : :class:`core.parameters.LearnableParametersDict`
        A special dict containing the learnable parameters of the MPC (usually referred
        to as :math:`\theta`), together with their bounds and values. This dict is
        complementary to :attr:`fixed_parameters`, which contains the MPC parameters
        that are not learnt by the agent.
    exploration : :class:`core.exploration.ExplorationStrategy`
        Exploration strategy for inducing exploration in the online MPC policy. It is
        mandatory for DPG agents to have exploration.
    fixed_parameters : dict of (str, array_like) or collection of, optional
        A dict (or collection of dict, in case of the ``mpc`` wrapping an underlying
        :class:`csnlp.multistart.MultistartNlp` instance) whose keys are the names of
        the MPC parameters and the values are their corresponding values. Use this to
        specify fixed parameters, that is, non-learnable. If ``None``, then no fixed
        parameter is assumed.
    experience : int or ExperienceReplay, optional
        The container for experience replay memory. If ``None`` is passed, then a memory
        with unitary length is created, i.e., it keeps only the latest memory
        transition. If an integer ``n`` is passed, then a memory with the length ``n``
        is created and with sample size ``n``. Otherwise, pass an instance of
        :class:`core.experience.ExperienceReplay` to specify the requirements in more
        details.
    warmstart : "last" or "last-successful" or WarmStartStrategy, optional
        The warmstart strategy for the MPC's NLP. If ``"last-successful"``, the last
        successful solution is used to warmstart the solver for the next iteration.
        If ``"last"``, the last solution is used, regardless of success or failure.
        Furthermore, an instance of :class:`core.warmstart.WarmStartStrategy` can
        be passed to specify a strategy for generating multiple warmstart points for the
        MPC's NLP instance. This is useful to generate multiple initial conditions for
        highly non-convex, nonlinear problems. This feature can only be used with an
        MPC that has an underlying multistart NLP problem (see :mod:`csnlp.multistart`).
    rollout_length : int, optional
        Number of steps of each closed-loop simulation, which defines a complete
        trajectory of the states (i.e., a rollout), and is saved in the experience as a
        single item (since LSTD DPG needs to draw samples of trajectories). In case the
        env is episodic, it can be ``-1``, in which case the rollout length coincides
        with the episode's length. In case the env is not episodic, i.e., it never
        terminates, a length ``>0`` must be given in order to know when to save the
        current trajectory as an atomic item in memory.
    record_policy_performance: bool, optional
        If ``True``, the performance of each rollout is stored in the field
        :attr:`policy_performances`, which otherwise is ``None``. By default, does not
        record them.
    record_policy_gradient: bool, optional
        If ``True``, the (estimated) policy gradient of each update is stored in the
        field :attr:`policy_gradients`, which otherwise is `None`. By default, does not
        record them.
    state_features : casadi.Function, optional
        The state feature vector to be used in the linear approximation of the
        value function, which takes the form of

        .. math:: V_v(s) = \Phi(s)^\top v,

        where :math:`s` is the state, :math:`v` are the weights, and :math:`\Phi(s)` is
        the state feature vector. This function is assumed to have one input and one
        output. By default, if not provided, it is designed as all monomials of the
        state with degrees ``<= 2`` (see :func:`util.math.monomials_basis_function`).
    linsolver : "csparse" or "mldivide", optional
        The type of linear solver to be used for solving the linear system derived
        from the KKT conditions and used to estimate the gradient of the policy. By
        default, ``"csparse"`` is chosen as the KKT matrix is most often sparse.
    ridge_regression_regularization : float, optional
        Ridge regression regularization used during the computations of the LSTD
        weights via least-squares. By default, ``1e-6``.
    use_last_action_on_fail : bool, optional
        In case the MPC solver fails
         - if ``False``, the action from the last solver's iteration is returned anyway
           (though suboptimal)
         - if ``True``, the action from the last successful call to the MPC is returned
           instead (if the MPC has been solved at least once successfully).

        By default, ``False``.
    name : str, optional
        Name of the agent. If ``None``, one is automatically created from a counter of
        the class' instancies.

    Raises
    ------
    ValueError
        If the exploration strategy is ``None`` or an instance of ``NoExploration``, as
        DPG requires exploration.

    Notes
    -----
    If a second-order gradient-based optimizer is provided, then a natural policy
    gradient provided ``optimizer`` is first-order only, then the Fisher information
    matrix is used to perform a natural policy gradient update.
    """

    def __init__(
        self,
        mpc: Mpc[SymType] | tuple[Mpc[SymType], Mpc[SymType]],
        update_strategy: Union[int, UpdateStrategy],
        discount_factor: float,
        optimizer: GradientBasedOptimizer,
        learnable_parameters: LearnableParametersDict,
        exploration: ExplorationStrategy,
        fixed_parameters: Union[
            None, dict[str, npt.ArrayLike], Collection[dict[str, npt.ArrayLike]]
        ] = None,
        experience: Union[None, int, ExperienceReplay[ExpType]] = None,
        warmstart: Union[
            Literal["last", "last-successful"], WarmStartStrategy
        ] = "last-successful",
        rollout_length: int = -1,
        record_policy_performance: bool = False,
        record_policy_gradient: bool = False,
        state_features: Optional[cs.Function] = None,
        linsolver: Literal["csparse", "mldivide"] = "csparse",
        ridge_regression_regularization: float = 1e-6,
        use_last_action_on_fail: bool = False,
        name: Optional[str] = None,
    ) -> None:
        if exploration is None or isinstance(exploration, NoExploration):
            raise ValueError("DPG requires exploration, but none was provided.")
        # change default update hook to 'on_episode_end'
        if not isinstance(update_strategy, UpdateStrategy):
            update_strategy = UpdateStrategy(update_strategy, "on_episode_end")
        super().__init__(
            mpc=mpc,
            update_strategy=update_strategy,
            discount_factor=discount_factor,
            optimizer=optimizer,
            learnable_parameters=learnable_parameters,
            fixed_parameters=fixed_parameters,
            exploration=exploration,
            experience=experience,
            warmstart=warmstart,
            use_last_action_on_fail=use_last_action_on_fail,
            name=name,
        )
        self._sensitivity = self._init_sensitivity(linsolver)
        self._Phi = (
            monomials_basis_function(mpc.ns, 0, 2)
            if state_features is None
            else state_features
        )
        self.regularization = ridge_regression_regularization
        self.rollout_length = rollout_length
        self._rollout: list[
            tuple[
                ObsType,
                ActType,
                SupportsFloat,
                ObsType,
                npt.NDArray[np.floating],
            ]
        ] = nb.typed.List()
        self.policy_performances: Optional[list[float]] = (
            [] if record_policy_performance else None
        )
        self.policy_gradients: Optional[list[npt.NDArray[np.floating]]] = (
            [] if record_policy_gradient else None
        )

    def update(self) -> Optional[str]:
        if len(self.experience) <= 0:
            return "Experience buffer empty."
        sample = self.experience.sample()
        dJdtheta, fisher_hessian = _estimate_gradient_update(
            sample, self.discount_factor, self.regularization, self.optimizer.order == 2
        )
        if self.policy_gradients is not None:
            self.policy_gradients.append(dJdtheta)
        return self.optimizer.update(dJdtheta, fisher_hessian)

    def train_one_episode(
        self,
        env: Env[ObsType, ActType],
        episode: int,
        init_state: ObsType,
        raises: bool = True,
    ) -> float:
<<<<<<< HEAD
=======
        if behaviour_policy is not None:
            raise ValueError(
                f"`behaviour_policy` is not supported by {self.__class__.__name__}; "
                "must be `None`."
            )

>>>>>>> 80be88c3
        truncated = terminated = False
        timestep = 0
        rewards = 0.0
        state = init_state
        rollout_length = self.rollout_length
        action_space = getattr(env, "action_space", None)
        gradient_based_exploration = self.exploration.mode == "gradient-based"
        action_keys = self.V.actions.keys()

        while not (truncated or terminated):
            # compute V(s)
            action, sol = self.state_value(state, False, action_space=action_space)
            if gradient_based_exploration:
                # NOTE: if the exploration affects the gradient, unfortunately we have
                # to solve again the NLP (but deterministically this time)
                action_opt, sol_opt = self.state_value(
                    state, True, action_space=action_space
                )
            else:
                # otherwise, just retrieve manually the unperturbed optimal action
                action_opt = cs.vertcat(*(sol.vals[u][:, 0] for u in action_keys))
                sol_opt = sol

            # step the system with the action just computed
            state_new, cost, truncated, terminated, _ = env.step(action)
            self.on_env_step(env, episode, timestep)

            # store transition in experience
            if sol.success and sol_opt.success:
                # NOTE: according to Cai et al. [3], the sensitivities should naively be
                # computed with the solution of unpertubed MPC (i.e., sol_opt).
                # According to Gros and Zanon [2], it is hinted that the perturbed
                # solution should be used instead (sol).
                exploration = np.asarray((action - action_opt).elements())
                sol_vals = np.asarray(sol_opt.x_and_lam_and_p.elements())
                self._rollout.append((state, exploration, cost, state_new, sol_vals))
            else:
                status = f"{sol.status}/{sol_opt.status}"
                self.on_mpc_failure(episode, timestep, status, raises)

            # increase counters
            state = state_new
            rewards += float(cost)
            timestep += 1

            # first, check if current rollout has reached its length, and only then
            # invoke on_timestep_end (as it might trigger an update)
            if rollout_length > 0 and len(self._rollout) >= rollout_length:
                self._consolidate_rollout_into_memory()
            self.on_timestep_end(env, episode, timestep)

        # consolidate rollout at the end of episode, if no length was specified
        if rollout_length <= 0:
            self._consolidate_rollout_into_memory()
        return rewards

    def _init_sensitivity(self, linsolver: str) -> Callable[[cs.DM, int], np.ndarray]:
        """Internal utility to compute the derivatives w.r.t. the learnable parameters
        and other functions in order to estimate the policy gradient."""
        nlp = self._V.nlp
        y = nlp.primal_dual
        theta = cs.vvcat([nlp.parameters[p] for p in self._learnable_pars])
        u0 = cs.vcat(self._V.first_actions.values())
        x_lam_p = cs.vertcat(nlp.primal_dual, nlp.p)

        # compute first bunch of derivatives
        snlp = NlpSensitivity(nlp, theta)
        Kt = snlp.jacobian("K-p")
        Ky = snlp.jacobian("K-y")
        dydu0 = cs.jacobian_sparsity(u0, y).T

        # instantiate linear solver (must be MX, so SX has to be converted)
        if nlp.sym_type is cs.SX:
            x_lam_p, x_lam_p_sx = cs.MX.sym("in", *x_lam_p.shape), x_lam_p
            Kt, Ky = cs.Function("sx2mx", (x_lam_p_sx,), (Kt, Ky))(x_lam_p)
        solver = (
            cs.solve  # cs.mldivide
            if linsolver == "mldivide"
            else cs.Linsol("linsolver", linsolver, Ky.sparsity()).solve
        )

        # compute sensitivity and convert to function (faster runtime)
        dpidtheta = -solver(Ky, Kt).T @ dydu0
        sensitivity = cs.Function(
            "dpidtheta",
            (x_lam_p,),
            (dpidtheta,),
            ("x_lam_p",),
            ("dpidtheta",),
            {"cse": True},
        )
        ntheta, na = dpidtheta.shape

        # wrap to conveniently return arrays. Casadi does not support tensors with
        # >2 dims, so dpidtheta gets squished in the 3rd dim and needs reshaping
        return partial(_sol_sensitivities, sensitivity, na, ntheta)

    def _consolidate_rollout_into_memory(self) -> None:
        """Internal utility to compact current rollout into a single item in memory."""
        # convert rollout to arrays and clear it
        N, S, E, L, vals = _consolidate_rollout(self._rollout, self._V.ns, self._V.na)
        self._rollout.clear()

        # compute Phi, dpidtheta, Psi, and CAFA weight v
        Phi = np.ascontiguousarray(self._Phi(S.T).elements()).reshape(N + 1, -1)
        dpidtheta = self._sensitivity(vals, N)
        Psi = (dpidtheta @ E).reshape(N, dpidtheta.shape[1])
        v = _compute_cafa_weight_v(Phi, L, self.discount_factor, self.regularization)

        # save to experience
        self.store_experience((L, Phi, Psi, dpidtheta, v))
        if self.policy_performances is not None:
            self.policy_performances.append(L.sum())


@nb.njit(cache=True, nogil=True, parallel=True)
def _consolidate_rollout(
    rollout: list[tuple[ObsType, ActType, float, ObsType, np.ndarray]],
    ns: int,
    na: int,
) -> tuple[int, np.ndarray, np.ndarray, np.ndarray, np.ndarray]:
    """Internal utility to convert a rollout list to arrays."""
    N = len(rollout)
    S = np.empty((N + 1, ns))
    E = np.empty((N, na, 1))  # additional dim required for Psi
    L = np.empty(N)
    sol_vals = np.empty((N, rollout[0][-1].size))
    for i in nb.prange(N):
        s, e, cost, _, sol_val = rollout[i]
        S[i] = s.reshape(-1)
        E[i, :, 0] = e
        L[i] = cost
        sol_vals[i] = sol_val
    S[-1] = rollout[-1][3].reshape(-1)
    return N, S, E, L, sol_vals


@nb.njit(cache=True, nogil=True)
def _compute_cafa_weight_v(
    Phi_all: np.ndarray, L: np.ndarray, discount_factor: float, regularization: float
) -> np.ndarray:
    """Compute the CAFA weight ``v`` via ridge regression."""
    # solve for v via ridge regression: -phi'(gamma phi+ - phi) v = phi'L
    Phi = Phi_all[:-1]
    Phi_next = Phi_all[1:]
    Phi_diff = discount_factor * Phi_next - Phi
    M = Phi_diff.T @ Phi @ Phi.T
    R = regularization * np.eye(M.shape[0])
    return np.linalg.solve(M @ Phi_diff + R, -M @ L)


@nb.njit(cache=True, nogil=True)
def _compute_cafa_weight_w(
    Phi_all: np.ndarray,
    Psi: np.ndarray,
    L: np.ndarray,
    v: np.ndarray,
    discount_factor: float,
    regularization: float,
) -> np.ndarray:
    """Compute the CAFA weight ``w`` via ridge regression."""
    # solve for w via ridge regression: psi' psi w = psi' (L + (gamma phi+ - phi) v)
    Phi = Phi_all[:-1]
    Phi_next = Phi_all[1:]
    Phi_diff = discount_factor * Phi_next - Phi
    A = Psi.T @ Psi
    b = Psi.T @ (L + Phi_diff @ v)
    R = regularization * np.eye(A.shape[0])
    return np.linalg.solve(A.T @ A + R, A.T @ b)


def _estimate_gradient_update(
    sample: Iterator[ExpType],
    discount_factor: float,
    regularization: float,
    return_fisher_hessian: bool,
) -> tuple[np.ndarray, Optional[np.ndarray]]:
    """Internal utility to estimate the gradient of the policy and possibly the Fisher
    information matrix as well."""
    # compute average v and w
    sample_ = list(sample)  # load whole iterator into a list
    v = np.mean([o[4] for o in sample_], 0)
    w_ = [
        _compute_cafa_weight_w(Phi, Psi, L, v, discount_factor, regularization)
        for L, Phi, Psi, _, _ in sample_
    ]
    w = np.mean(w_, 0)

    if return_fisher_hessian:
        # compute both policy gradient and Fisher information matrix
        fisher_hess_ = []
        dJdtheta_ = []
        for _, _, _, dpidtheta, _ in sample_:
            F = (dpidtheta @ dpidtheta.transpose((0, 2, 1))).sum(0)
            fisher_hess_.append(F)
            dJdtheta_.append(F @ w)
        return np.mean(dJdtheta_, 0), np.mean(fisher_hess_, 0)

    # compute only policy gradient estimate
    dJdtheta_ = [(o[3] @ o[3].transpose((0, 2, 1))).sum(0) @ w for o in sample_]
    return np.mean(dJdtheta_, 0), None


def _sol_sensitivities(
    sens: cs.Function, na: int, ntheta: int, sol_values: cs.DM, N: int
) -> np.ndarray:
    """Internal utility to compute sensitivities."""
    return (
        np.ascontiguousarray(sens(sol_values.T).elements())
        .reshape(ntheta, na, N, order="F")
        .transpose((2, 0, 1))
    )<|MERGE_RESOLUTION|>--- conflicted
+++ resolved
@@ -151,9 +151,9 @@
 
     Notes
     -----
-    If a second-order gradient-based optimizer is provided, then a natural policy
-    gradient provided ``optimizer`` is first-order only, then the Fisher information
-    matrix is used to perform a natural policy gradient update.
+    If a second-order gradient-based ``optimizer`` is provided, then the Fisher
+    information matrix is used to perform a second-order natural policy gradient update.
+    Otherwise, a first-order update is performed.
     """
 
     def __init__(
@@ -240,15 +240,6 @@
         init_state: ObsType,
         raises: bool = True,
     ) -> float:
-<<<<<<< HEAD
-=======
-        if behaviour_policy is not None:
-            raise ValueError(
-                f"`behaviour_policy` is not supported by {self.__class__.__name__}; "
-                "must be `None`."
-            )
-
->>>>>>> 80be88c3
         truncated = terminated = False
         timestep = 0
         rewards = 0.0
