import sys
from collections.abc import Collection
from functools import partial
from typing import Callable, Generic, Literal, Optional, SupportsFloat, Union

import casadi as cs
import numpy as np
import numpy.typing as npt
from csnlp import Solution
from csnlp.wrappers import Mpc, NlpSensitivity
from gymnasium import Env

if sys.version_info >= (3, 10):
    from typing import TypeAlias
else:
    from typing_extensions import TypeAlias

from ..core.experience import ExperienceReplay
from ..core.exploration import ExplorationStrategy
from ..core.parameters import LearnableParametersDict
from ..core.update import UpdateStrategy
from ..core.warmstart import WarmStartStrategy
from ..optim.gradient_based_optimizer import GradientBasedOptimizer
from .common.agent import ActType, ObsType, SymType
from .common.rl_learning_agent import LrType, RlLearningAgent

# the usual buffer of SARS tuples with terminated flags; see here why these are needed:
# https://gymnasium.farama.org/tutorials/gymnasium_basics/handling_time_limits/. On top
# of that, we also store the fixed parameters of the agent at the time of the transition
# (to be able to recompute the action-value function at that time) and the fixed
# parameters at the next state (to compute the TD target)
ExpType: TypeAlias = tuple[
    npt.NDArray[np.floating],
    npt.NDArray[np.floating],
    SupportsFloat,
    npt.NDArray[np.floating],
    bool,
    Union[
        None,
        dict[str, npt.NDArray[np.floating]],
        Collection[dict[str, npt.NDArray[np.floating]]],
    ],
    Union[
        None,
        dict[str, npt.NDArray[np.floating]],
        Collection[dict[str, npt.NDArray[np.floating]]],
    ],
]


def _copy_fixed_pars(
    d: Union[None, dict[str, npt.ArrayLike], Collection[dict[str, npt.ArrayLike]]],
) -> Union[
    None, dict[str, npt.NDArray[np.floating]], list[dict[str, npt.NDArray[np.floating]]]
]:
    """Utility to copy fixed parameters"""
    if d is None:
        return None
    if isinstance(d, dict):
        return {k: np.array(v, copy=True) for k, v in d.items()}
    return [{k: np.array(v, copy=True) for k, v in o.items()} for o in d]


class LstdQLearningAgent(
    RlLearningAgent[SymType, ExpType, LrType], Generic[SymType, LrType]
):
    r"""Second-order Least-Squares Temporal Difference (LSTD) Q-learning agent, as first
    proposed in a simpler format in :cite:`gros_datadriven_2020`, and then in
    :cite:`esfahani_approximate_2021`.

    The Q-learning agent uses an MPC controller as policy provider and function
    approximation, and adjusts its parametrization according to the temporal-difference
    error, with the goal of improving the policy, in an indirect fashion by learning the
    action value function.

    Parameters
    ----------
    mpc : :class:`csnlp.wrappers.Mpc` or tuple of :class:`csnlp.wrappers.Mpc`
        The MPC controller used as policy provider by this agent. If a tuple, the first
        entry is used to create the approximation of the state function
        :math:`V_\theta(s)` and the second for that of  :math:`Q_\theta(s,a)`.
        Otherwise, the instance is modified in place to create both approximations,
        so it is recommended not to modify it further after initialization of the
        agent. Moreover, some parameter and constraint names will need to be created,
        so an error is thrown if these names are already in use in the mpc.
    update_strategy : UpdateStrategy or int
        The strategy used to decide which frequency to update the mpc parameters with.
        If an ``int`` is passed, then the default strategy that updates every ``n``
        env's steps is used (where ``n`` is the argument passed); otherwise, an instance
        of :class:`core.update.UpdateStrategy` can be passed to specify the desired
        strategy in more details.
    discount_factor : float
        In RL, the factor that discounts future rewards in favor of immediate rewards.
        Usually denoted as :math:`\gamma`. It should satisfy :math:`\gamma \in (0, 1]`.
    optimizer : GradientBasedOptimizer
        A gradient-based optimizer (e.g., :class:`optim.GradientDescent`) to
        compute the updates of the learnable parameters, based on the current
        gradient-based RL algorithm.
    learnable_parameters : :class:`core.parameters.LearnableParametersDict`
        A special dict containing the learnable parameters of the MPC (usually referred
        to as :math:`\theta`), together with their bounds and values. This dict is
        complementary to :attr:`fixed_parameters`, which contains the MPC parameters
        that are not learnt by the agent.
    fixed_parameters : dict of (str, array_like) or collection of, optional
        A dict (or collection of dict, in case of the ``mpc`` wrapping an underlying
        :class:`csnlp.multistart.MultistartNlp` instance) whose keys are the names of
        the MPC parameters and the values are their corresponding values. Use this to
        specify fixed parameters, that is, non-learnable. If ``None``, then no fixed
        parameter is assumed.
    exploration : :class:`core.exploration.ExplorationStrategy`, optional
        Exploration strategy for inducing exploration in the online MPC policy. By
        default ``None``, in which case :class:`core.exploration.NoExploration` is used.
    experience : int or ExperienceReplay, optional
        The container for experience replay memory. If ``None`` is passed, then a memory
        with unitary length is created, i.e., it keeps only the latest memory
        transition. If an integer ``n`` is passed, then a memory with the length ``n``
        is created and with sample size ``n``. Otherwise, pass an instance of
        :class:`core.experience.ExperienceReplay` to specify the requirements in more
        details.
    gradient_steps : int, optional
        When an update is due, how many gradient steps to perform. In each step, a new
        batch of transitions (whose sample size is controlled by the ``experience``
        argument) is sampled and a gradient step taken. Set to ``-1`` to take as
        many steps as the current length of experience replay buffer. By default, it is
        set to ``1``.
    warmstart : "last" or "last-successful" or WarmStartStrategy, optional
        The warmstart strategy for the MPC's NLP. If ``"last-successful"``, the last
        successful solution is used to warmstart the solver for the next iteration. If
        ``"last"``, the last solution is used, regardless of success or failure.
        Furthermore, an instance of :class:`core.warmstart.WarmStartStrategy` can
        be passed to specify a strategy for generating multiple warmstart points for the
        MPC's NLP instance. This is useful to generate multiple initial conditions for
        highly non-convex, nonlinear problems. This feature can only be used with an
        MPC that has an underlying multistart NLP problem (see :mod:`csnlp.multistart`).
    hessian_type : {"approx", "full"}, optional
        The type of hessian to use in this (potentially) second-order algorithm. If the
        provided ``optimizer`` is first-order only, then this option is ignored.
        Otherwise, if ``"approx"``, a computationally lighter approximation of full
        Hessian is used; otherwise, the full hessian is computed, but this is usually
        much more expensive.
    fail_on_td_target : bool, optional
        If ``True``, failures in computing :math:`V_\theta(s_+)` for the TD target will
        raise an exception; otherwise, the TD target is still considered valid. By
        default, ``True``.
    record_td_errors: bool, optional
        If ``True``, the TD errors are recorded in the field :attr:`td_errors`, which
        otherwise is ``None``. By default, does not record them.
    use_last_action_on_fail : bool, optional
        In case the MPC solver fails
         - if ``False``, the action from the last solver's iteration is returned anyway
           (though suboptimal)
         - if ``True``, the action from the last successful call to the MPC is returned
           instead (if the MPC has been solved at least once successfully).

        By default, ``False``.
    remove_bounds_on_initial_action : bool, optional
        When ``True``, the upper and lower bounds on the initial action are removed in
        the action-value function approximator :math:`Q_\theta(s,a)` since the first
        action is constrained to be equal to the provided action :math:`a`. This is
        useful to avoid issues in the LICQ of the NLP. However, it can lead to numerical
        problems. By default, ``False``.
    name : str, optional
        Name of the agent. If ``None``, one is automatically created from a counter of
        the class' instancies.
    """

    def __init__(
        self,
        mpc: Mpc[SymType] | tuple[Mpc[SymType], Mpc[SymType]],
        update_strategy: Union[int, UpdateStrategy],
        discount_factor: float,
        optimizer: GradientBasedOptimizer,
        learnable_parameters: LearnableParametersDict,
        fixed_parameters: Union[
            None, dict[str, npt.ArrayLike], Collection[dict[str, npt.ArrayLike]]
        ] = None,
        exploration: Optional[ExplorationStrategy] = None,
        experience: Union[None, int, ExperienceReplay[ExpType]] = None,
        gradient_steps: int = 1,
        warmstart: Union[
            Literal["last", "last-successful"], WarmStartStrategy
        ] = "last-successful",
        hessian_type: Literal["approx", "full"] = "approx",
        fail_on_td_target: bool = True,
        record_td_errors: bool = False,
        use_last_action_on_fail: bool = False,
        remove_bounds_on_initial_action: bool = False,
        name: Optional[str] = None,
    ) -> None:
        super().__init__(
            mpc=mpc,
            update_strategy=update_strategy,
            discount_factor=discount_factor,
            learnable_parameters=learnable_parameters,
            optimizer=optimizer,
            # to reduce future overhead, convert ``fixed_pars`` to numpy arrays right
            # away, and to a list if necessary
            fixed_parameters=_copy_fixed_pars(fixed_parameters),
            exploration=exploration,
            experience=experience,
            warmstart=warmstart,
            use_last_action_on_fail=use_last_action_on_fail,
            remove_bounds_on_initial_action=remove_bounds_on_initial_action,
            name=name,
        )
        self.gradient_steps = gradient_steps
        self._sensitivity = self._init_sensitivity(hessian_type)
        self._fail_on_td_target = fail_on_td_target
        self.td_errors: Optional[list[float]] = [] if record_td_errors else None

    def update(self) -> Optional[str]:
        raises = self._raises
        gradient_steps = (
            self.gradient_steps if self.gradient_steps > 0 else len(self.experience)
        )
        no_hessian = self.optimizer.order == 1
        statuses = ""
        ntheta = self._learnable_pars.size
        td_errors = self.td_errors

        for step in range(gradient_steps):
            mean_gradient = np.zeros(ntheta)
            mean_hessian = None if no_hessian else np.zeros((ntheta, ntheta))
            count_success = 0
            sample = self.experience.sample()
            for i, (s, a, r, s_new, terminated, fp, fp_new) in enumerate(sample):
                # compute Q value estimate - if failure, terminate early
                solQ = self.action_value(s, a, overwrite_fixed_pars=fp)
                if not solQ.success:
                    msg = f"Failure during update (trans. {i}; Q): {solQ.status}"
                    self.on_mpc_failure(-1, None, msg, raises)
                    if td_errors is not None:
                        td_errors.append(float("nan"))
                    continue

                # compute Q value target and TD error - if failure, terminate early only
                # if user asked for it via `fail_on_td_target`
                if terminated:
                    td_error = r - solQ.f
                else:
                    _, solV = self.state_value(s_new, True, overwrite_fixed_pars=fp_new)
                    if not solV.success and self._fail_on_td_target:
                        msg = f"Failure during update (trans. {i}; V): {solV.status}"
                        self.on_mpc_failure(-1, None, msg, raises)
                        if td_errors is not None:
                            td_errors.append(float("nan"))
                        continue
                    td_error = r + self.discount_factor * solV.f - solQ.f
                if td_errors is not None:
                    td_errors.append(td_error)

                # accumulate sensitivities (gradient and hessian, if needed) of Q(s,a)
                count_success += 1
                if no_hessian:
                    dQ = self._sensitivity(solQ)
                else:
                    dQ, ddQ = self._sensitivity(solQ)
                    hessian = np.multiply.outer(dQ, dQ) - td_error * ddQ
                    mean_hessian += (hessian - mean_hessian) / count_success
                gradient = -td_error * dQ
                mean_gradient += (gradient - mean_gradient) / count_success

            # compute update with average gradient and hessian, if any
            if count_success > 0:
                status = self.optimizer.update(mean_gradient, mean_hessian)
                if status is not None:
                    statuses += f"{step}: {status}\n"
            else:
                statuses += f"{step}: no gradients computed, skipping update\n"

        return statuses if statuses else None

    def train_one_episode(
        self,
        env: Env[ObsType, ActType],
        episode: int,
        init_state: ObsType,
        raises: bool = True,
        behaviour_policy: Optional[Callable[[ObsType], ActType]] = None,
    ) -> float:
        truncated = terminated = False
        timestep = 0
        rewards = 0.0
        state = init_state
        action_space = getattr(env, "action_space", None)
        na = self.V.na
        ns = self.V.ns

        # NOTE: the point of this method is to rollout the behaviour policy and
        # populate the replay buffer with transitions. Updates are instead triggered via
        # callbacks on the events (e.g., timestep_end, env_step, etc.) and are not
        # part of this method but of `update()`

        while not (truncated or terminated):
            # make a copy of the current fixed parameters
            fp_ = _copy_fixed_pars(self.fixed_parameters)

            # compute the action to take
            if behaviour_policy is None:
                action, solV = self.state_value(state, False, action_space=action_space)
                if not solV.success:
                    self.on_mpc_failure(episode, None, solV.status, raises)
            else:
                action = behaviour_policy(state)

            # step the system with action
            new_state, cost, truncated, terminated, _ = env.step(action)
            self.on_env_step(env, episode, timestep)

            # store transition in the experience replay buffer, even if the MPC failed
            state_ = np.reshape(state, ns)
            action_ = np.reshape(action, na)
            new_state_ = np.reshape(new_state, ns)
            new_fp_ = _copy_fixed_pars(self.fixed_parameters)  # may have changed
            self.store_experience(
                (state_, action_, cost, new_state_, terminated, fp_, new_fp_)
            )

            # increase counters
            state = new_state
            rewards += float(cost)
            timestep += 1
            self.on_timestep_end(env, episode, timestep)
        return rewards

    def _init_sensitivity(
        self, hessian_type: Literal["approx", "full"]
    ) -> Union[
        Callable[[Solution], np.ndarray],
        Callable[[Solution], tuple[np.ndarray, float]],
        Callable[[Solution], tuple[np.ndarray, np.ndarray]],
    ]:
        """Internal utility to compute the derivative of ``Q(s,a)`` w.r.t. the learnable
        parameters, a.k.a., ``theta``."""
        ord = self.optimizer.order
        nlp = self._Q.nlp
        theta = cs.vvcat([nlp.parameters[p] for p in self._learnable_pars])
        x = nlp.x
        p = nlp.p
        lam_g_and_h = cs.vertcat(nlp.lam_g, nlp.lam_h)

        # compute first order sensitivity - necessary whatever the hessian type is
        snlp = NlpSensitivity(nlp, theta)
        gradient = snlp.jacobian("L-p")  # exact gradient, i.e., dQ/dtheta

        if ord == 1:
            sensitivity = cs.Function(
                "lag_sens",
                [x, p, lam_g_and_h],
                [gradient],
                ["x", "p", "lam_g"],
                ["dQ"],
                {"cse": True},
            )
<<<<<<< HEAD
            func = _sol_sensitivities
=======
>>>>>>> bbcc92f3

        elif hessian_type == "approx":
            hessian = snlp.hessian("L-pp")  # approximate hessian

            # check if the hessian is not all zeros. If that's the case, we fall back to
            # computing just the gradient
            if hessian.nnz() > 0:
                sensitivity = cs.Function(
                    "lag_sens",
                    [x, p, lam_g_and_h],
                    [gradient, hessian],
                    ["x", "p", "lam_g"],
                    ["dQ", "ddQ"],
                    {"cse": True},
                )
<<<<<<< HEAD
                func = _sol_sensitivities_with_approx_hessian
=======
>>>>>>> bbcc92f3

            else:
                sensitivity = cs.Function(
                    "lag_sens",
                    [x, p, lam_g_and_h],
                    [gradient],
                    ["x", "p", "lam_g"],
                    ["dQ"],
                    {"cse": True},
                )
<<<<<<< HEAD
                func = _sol_sensitivities_with_zero_hessian
=======
>>>>>>> bbcc92f3

        else:
            lam_lbx_and_ubx = cs.vertcat(nlp.lam_lbx, nlp.lam_ubx)
            Kp = snlp.jacobian("K-p")
            Ky = snlp.jacobian("K-y")
            dydtheta = -cs.solve(Ky, Kp)
            Lpy = cs.jacobian(gradient, nlp.primal_dual)
            hessian = snlp.hessian("L-pp") + Lpy @ dydtheta  # not sure if Lpy or Kp.T

            # check if the hessian is not all zeros. If that's the case, we fall back to
            # computing just the gradient
            if hessian.nnz() > 0:
                sensitivity = cs.Function(
                    "lag_sens",
                    [x, p, lam_g_and_h, lam_lbx_and_ubx],
                    [gradient, hessian],
                    ["x", "p", "lam_g", "lam_x"],
                    ["dQ", "ddQ"],
                    {"cse": True},
                )
<<<<<<< HEAD
                func = _sol_sensitivities_with_full_hessian
=======
>>>>>>> bbcc92f3

            else:
                sensitivity = cs.Function(
                    "lag_sens",
                    [x, p, lam_g_and_h],  # should lam_lbx_and_ubx be included?
                    [gradient],
                    ["x", "p", "lam_g"],
                    ["dQ"],
                    {"cse": True},
                )
                func = _sol_sensitivities_with_zero_hessian

        return partial(func, sensitivity)


def _sol_sensitivities(sensitivity: cs.Function, sol: Solution) -> np.ndarray:
    """Internal utility to compute sensitivities."""
    return np.asarray(sensitivity(sol.x, sol.p, sol.lam_g_and_h).elements())


def _sol_sensitivities_with_approx_hessian(
    sensitivity: cs.Function, sol: Solution
) -> tuple[np.ndarray, np.ndarray]:
    """Internal utility to compute sensitivities including the approximate Hessian."""
    J, H = sensitivity(sol.x, sol.p, sol.lam_g_and_h)
    hessian_shape = sensitivity.size_out("ddQ")
    return np.asarray(J.elements()), np.reshape(H.elements(), hessian_shape, "F")


def _sol_sensitivities_with_full_hessian(
    sensitivity: cs.Function, sol: Solution
) -> tuple[np.ndarray, np.ndarray]:
    """Internal utility to compute sensitivities including the full Hessian."""
    J, H = sensitivity(sol.x, sol.p, sol.lam_g_and_h, sol.lam_lbx_and_ubx)
    hessian_shape = sensitivity.size_out("ddQ")
    return np.asarray(J.elements()), np.reshape(H.elements(), hessian_shape, "F")

<<<<<<< HEAD

def _sol_sensitivities_with_zero_hessian(
    sensitivity: cs.Function, sol: Solution
) -> tuple[np.ndarray, float]:
    """Internal utility to compute sensitivities but the Hessian is all zeros."""
    J = sensitivity(sol.x, sol.p, sol.lam_g_and_h)
    return np.asarray(J.elements()), 0.0
=======
        # convenience partial to avoid local lambdas
        return_zero_hessian = sensitivity.n_out() == 1 and ord > 1
        return partial(_sol_sensitivities, sensitivity, return_zero_hessian)


def _sol_sensitivities(
    sens: cs.Function, return_zero_hessian: bool, s: Solution
) -> Union[np.ndarray, tuple[np.ndarray, float], tuple[np.ndarray, np.ndarray]]:
    """Internal utility to compute sensitivities."""
    out = (
        sens(s.x, s.p, s.lam_g_and_h)
        if sens.n_in() == 3
        else sens(s.x, s.p, s.lam_g_and_h, s.lam_lbx_and_ubx)
    )

    if sens.n_out() == 1:
        J = np.asarray(out.elements())
        if return_zero_hessian:
            return J, 0.0
        return J

    J, H = out
    hessian_shape = sens.size_out("ddQ")
    return np.asarray(J.elements()), np.reshape(H.elements(), hessian_shape, "F")
>>>>>>> bbcc92f3
<|MERGE_RESOLUTION|>--- conflicted
+++ resolved
@@ -352,10 +352,6 @@
                 ["dQ"],
                 {"cse": True},
             )
-<<<<<<< HEAD
-            func = _sol_sensitivities
-=======
->>>>>>> bbcc92f3
 
         elif hessian_type == "approx":
             hessian = snlp.hessian("L-pp")  # approximate hessian
@@ -371,10 +367,6 @@
                     ["dQ", "ddQ"],
                     {"cse": True},
                 )
-<<<<<<< HEAD
-                func = _sol_sensitivities_with_approx_hessian
-=======
->>>>>>> bbcc92f3
 
             else:
                 sensitivity = cs.Function(
@@ -385,10 +377,6 @@
                     ["dQ"],
                     {"cse": True},
                 )
-<<<<<<< HEAD
-                func = _sol_sensitivities_with_zero_hessian
-=======
->>>>>>> bbcc92f3
 
         else:
             lam_lbx_and_ubx = cs.vertcat(nlp.lam_lbx, nlp.lam_ubx)
@@ -409,10 +397,6 @@
                     ["dQ", "ddQ"],
                     {"cse": True},
                 )
-<<<<<<< HEAD
-                func = _sol_sensitivities_with_full_hessian
-=======
->>>>>>> bbcc92f3
 
             else:
                 sensitivity = cs.Function(
@@ -423,42 +407,7 @@
                     ["dQ"],
                     {"cse": True},
                 )
-                func = _sol_sensitivities_with_zero_hessian
-
-        return partial(func, sensitivity)
-
-
-def _sol_sensitivities(sensitivity: cs.Function, sol: Solution) -> np.ndarray:
-    """Internal utility to compute sensitivities."""
-    return np.asarray(sensitivity(sol.x, sol.p, sol.lam_g_and_h).elements())
-
-
-def _sol_sensitivities_with_approx_hessian(
-    sensitivity: cs.Function, sol: Solution
-) -> tuple[np.ndarray, np.ndarray]:
-    """Internal utility to compute sensitivities including the approximate Hessian."""
-    J, H = sensitivity(sol.x, sol.p, sol.lam_g_and_h)
-    hessian_shape = sensitivity.size_out("ddQ")
-    return np.asarray(J.elements()), np.reshape(H.elements(), hessian_shape, "F")
-
-
-def _sol_sensitivities_with_full_hessian(
-    sensitivity: cs.Function, sol: Solution
-) -> tuple[np.ndarray, np.ndarray]:
-    """Internal utility to compute sensitivities including the full Hessian."""
-    J, H = sensitivity(sol.x, sol.p, sol.lam_g_and_h, sol.lam_lbx_and_ubx)
-    hessian_shape = sensitivity.size_out("ddQ")
-    return np.asarray(J.elements()), np.reshape(H.elements(), hessian_shape, "F")
-
-<<<<<<< HEAD
-
-def _sol_sensitivities_with_zero_hessian(
-    sensitivity: cs.Function, sol: Solution
-) -> tuple[np.ndarray, float]:
-    """Internal utility to compute sensitivities but the Hessian is all zeros."""
-    J = sensitivity(sol.x, sol.p, sol.lam_g_and_h)
-    return np.asarray(J.elements()), 0.0
-=======
+
         # convenience partial to avoid local lambdas
         return_zero_hessian = sensitivity.n_out() == 1 and ord > 1
         return partial(_sol_sensitivities, sensitivity, return_zero_hessian)
@@ -482,5 +431,4 @@
 
     J, H = out
     hessian_shape = sens.size_out("ddQ")
-    return np.asarray(J.elements()), np.reshape(H.elements(), hessian_shape, "F")
->>>>>>> bbcc92f3
+    return np.asarray(J.elements()), np.reshape(H.elements(), hessian_shape, "F")