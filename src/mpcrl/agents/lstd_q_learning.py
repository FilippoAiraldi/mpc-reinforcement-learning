import sys
<<<<<<< HEAD
from collections.abc import Collection, Iterable
=======
from collections.abc import Collection
from functools import partial
>>>>>>> 80be88c3
from typing import Callable, Generic, Literal, Optional, SupportsFloat, Union

import casadi as cs
import numpy as np
import numpy.typing as npt
from csnlp import Solution
from csnlp.wrappers import Mpc, NlpSensitivity
from gymnasium import Env

if sys.version_info >= (3, 10):
    from typing import TypeAlias
else:
    from typing_extensions import TypeAlias

from ..core.experience import ExperienceReplay
from ..core.exploration import ExplorationStrategy
from ..core.parameters import LearnableParametersDict
from ..core.update import UpdateStrategy
from ..core.warmstart import WarmStartStrategy
from ..optim.gradient_based_optimizer import GradientBasedOptimizer
from .common.agent import ActType, ObsType, SymType
from .common.rl_learning_agent import LrType, RlLearningAgent

<<<<<<< HEAD
# the experience buffer contains the gradient and, possibly, the hessian of the Bellman
# residuals w.r.t. the learnable parameters theta
ExpType: TypeAlias = tuple[
    npt.NDArray[np.floating], tuple[npt.NDArray[np.floating], npt.NDArray[np.floating]]
=======
# the usual buffer of SARS tuples with terminated flags; see here why these are needed:
# https://gymnasium.farama.org/tutorials/gymnasium_basics/handling_time_limits/. On top
# of that, we also store the fixed parameters of the agent at the time of the transition
# (to be able to recompute the action-value function at that time) and the fixed
# parameters at the next state (to compute the TD target)
ExpType: TypeAlias = tuple[
    npt.NDArray[np.floating],
    npt.NDArray[np.floating],
    SupportsFloat,
    npt.NDArray[np.floating],
    bool,
    Union[
        None,
        dict[str, npt.NDArray[np.floating]],
        Collection[dict[str, npt.NDArray[np.floating]]],
    ],
    Union[
        None,
        dict[str, npt.NDArray[np.floating]],
        Collection[dict[str, npt.NDArray[np.floating]]],
    ],
>>>>>>> 80be88c3
]


def _copy_fixed_pars(
    d: Union[None, dict[str, npt.ArrayLike], Collection[dict[str, npt.ArrayLike]]],
) -> Union[
    None, dict[str, npt.NDArray[np.floating]], list[dict[str, npt.NDArray[np.floating]]]
]:
    """Utility to copy fixed parameters"""
    if d is None:
        return None
    if isinstance(d, dict):
        return {k: np.array(v, copy=True) for k, v in d.items()}
    return [{k: np.array(v, copy=True) for k, v in o.items()} for o in d]


class LstdQLearningAgent(
    RlLearningAgent[SymType, ExpType, LrType], Generic[SymType, LrType]
):
    r"""Second-order Least-Squares Temporal Difference (LSTD) Q-learning agent, as first
    proposed in a simpler format in :cite:`gros_datadriven_2020`, and then in
    :cite:`esfahani_approximate_2021`.

    The Q-learning agent uses an MPC controller as policy provider and function
    approximation, and adjusts its parametrization according to the temporal-difference
    error, with the goal of improving the policy, in an indirect fashion by learning the
    action value function.

    Parameters
    ----------
    mpc : :class:`csnlp.wrappers.Mpc` or tuple of :class:`csnlp.wrappers.Mpc`
        The MPC controller used as policy provider by this agent. If a tuple, the first
        entry is used to create the approximation of the state function
        :math:`V_\theta(s)` and the second for that of  :math:`Q_\theta(s,a)`.
        Otherwise, the instance is modified in place to create both approximations,
        so it is recommended not to modify it further after initialization of the
        agent. Moreover, some parameter and constraint names will need to be created,
        so an error is thrown if these names are already in use in the mpc.
    update_strategy : UpdateStrategy or int
        The strategy used to decide which frequency to update the mpc parameters with.
        If an ``int`` is passed, then the default strategy that updates every ``n``
        env's steps is used (where ``n`` is the argument passed); otherwise, an instance
        of :class:`core.update.UpdateStrategy` can be passed to specify the desired
        strategy in more details.
    discount_factor : float
        In RL, the factor that discounts future rewards in favor of immediate rewards.
        Usually denoted as :math:`\gamma`. It should satisfy :math:`\gamma \in (0, 1]`.
    optimizer : GradientBasedOptimizer
        A gradient-based optimizer (e.g., :class:`optim.GradientDescent`) to
        compute the updates of the learnable parameters, based on the current
        gradient-based RL algorithm.
    learnable_parameters : :class:`core.parameters.LearnableParametersDict`
        A special dict containing the learnable parameters of the MPC (usually referred
        to as :math:`\theta`), together with their bounds and values. This dict is
        complementary to :attr:`fixed_parameters`, which contains the MPC parameters
        that are not learnt by the agent.
    fixed_parameters : dict of (str, array_like) or collection of, optional
        A dict (or collection of dict, in case of the ``mpc`` wrapping an underlying
        :class:`csnlp.multistart.MultistartNlp` instance) whose keys are the names of
        the MPC parameters and the values are their corresponding values. Use this to
        specify fixed parameters, that is, non-learnable. If ``None``, then no fixed
        parameter is assumed.
    exploration : :class:`core.exploration.ExplorationStrategy`, optional
        Exploration strategy for inducing exploration in the online MPC policy. By
        default ``None``, in which case :class:`core.exploration.NoExploration` is used.
    experience : int or ExperienceReplay, optional
        The container for experience replay memory. If ``None`` is passed, then a memory
        with unitary length is created, i.e., it keeps only the latest memory
        transition. If an integer ``n`` is passed, then a memory with the length ``n``
        is created and with sample size ``n``. Otherwise, pass an instance of
        :class:`core.experience.ExperienceReplay` to specify the requirements in more
        details.
    warmstart : "last" or "last-successful" or WarmStartStrategy, optional
        The warmstart strategy for the MPC's NLP. If ``"last-successful"``, the last
        successful solution is used to warmstart the solver for the next iteration. If
        ``"last"``, the last solution is used, regardless of success or failure.
        Furthermore, an instance of :class:`core.warmstart.WarmStartStrategy` can
        be passed to specify a strategy for generating multiple warmstart points for the
        MPC's NLP instance. This is useful to generate multiple initial conditions for
        highly non-convex, nonlinear problems. This feature can only be used with an
        MPC that has an underlying multistart NLP problem (see :mod:`csnlp.multistart`).
<<<<<<< HEAD
    hessian_type : {"none", "approx", "full"}, optional
        The type of hessian to use in this (potentially) second-order algorithm.
        If ``"none"``, no second order information is used. If ``"approx"``, an easier
        approximation of it is used; otherwise, the full hessian is computed, but
        this is usually much more expensive. This option must be in accordance with the
        choice of ``optimizer``, that is, if the optimizer does not use second order
        information, then this option must be set to ``none``.
=======
    hessian_type : {"approx", "full"}, optional
        The type of hessian to use in this (potentially) second-order algorithm. If the
        provided ``optimizer`` is first-order only, then this option is ignored.
        Otherwise, if ``"approx"``, a computationally lighter approximation of full
        Hessian is used; otherwise, the full hessian is computed, but this is usually
        much more expensive.
    fail_on_td_target : bool, optional
        If ``True``, failures in computing :math:`V_\theta(s_+)` for the TD target will
        raise an exception; otherwise, the TD target is still considered valid. By
        default, ``True``.
>>>>>>> 80be88c3
    record_td_errors: bool, optional
        If ``True``, the TD errors are recorded in the field :attr:`td_errors`, which
        otherwise is ``None``. By default, does not record them.
    use_last_action_on_fail : bool, optional
        In case the MPC solver fails
         - if ``False``, the action from the last solver's iteration is returned anyway
           (though suboptimal)
         - if ``True``, the action from the last successful call to the MPC is returned
           instead (if the MPC has been solved at least once successfully).

        By default, ``False``.
    remove_bounds_on_initial_action : bool, optional
        When ``True``, the upper and lower bounds on the initial action are removed in
        the action-value function approximator :math:`Q_\theta(s,a)` since the first
        action is constrained to be equal to the provided action :math:`a`. This is
        useful to avoid issues in the LICQ of the NLP. However, it can lead to numerical
        problems. By default, ``False``.
    name : str, optional
        Name of the agent. If ``None``, one is automatically created from a counter of
        the class' instancies.
    """

    def __init__(
        self,
        mpc: Mpc[SymType] | tuple[Mpc[SymType], Mpc[SymType]],
        update_strategy: Union[int, UpdateStrategy],
        discount_factor: float,
        optimizer: GradientBasedOptimizer,
        learnable_parameters: LearnableParametersDict,
        fixed_parameters: Union[
            None, dict[str, npt.ArrayLike], Collection[dict[str, npt.ArrayLike]]
        ] = None,
        exploration: Optional[ExplorationStrategy] = None,
        experience: Union[None, int, ExperienceReplay[ExpType]] = None,
        warmstart: Union[
            Literal["last", "last-successful"], WarmStartStrategy
        ] = "last-successful",
<<<<<<< HEAD
        hessian_type: Literal["none", "approx", "full"] = "approx",
=======
        hessian_type: Literal["approx", "full"] = "approx",
        fail_on_td_target: bool = True,
>>>>>>> 80be88c3
        record_td_errors: bool = False,
        use_last_action_on_fail: bool = False,
        remove_bounds_on_initial_action: bool = False,
        name: Optional[str] = None,
    ) -> None:
        super().__init__(
            mpc=mpc,
            update_strategy=update_strategy,
            discount_factor=discount_factor,
            learnable_parameters=learnable_parameters,
            optimizer=optimizer,
            # to reduce future overhead, convert ``fixed_pars`` to numpy arrays right
            # away, and to a list if necessary
            fixed_parameters=_copy_fixed_pars(fixed_parameters),
            exploration=exploration,
            experience=experience,
            warmstart=warmstart,
            use_last_action_on_fail=use_last_action_on_fail,
            remove_bounds_on_initial_action=remove_bounds_on_initial_action,
            name=name,
        )
<<<<<<< HEAD
        self.hessian_type = hessian_type
=======
        self.gradient_steps = gradient_steps
>>>>>>> 80be88c3
        self._sensitivity = self._init_sensitivity(hessian_type)
        self.td_errors: Optional[list[float]] = [] if record_td_errors else None

    def update(self) -> Optional[str]:
<<<<<<< HEAD
        if len(self.experience) <= 0:
            return "Experience buffer empty."
        sample = self.experience.sample()
        if self.hessian_type == "none":
            gradient = np.mean(list(sample), 0)
            return self.optimizer.update(gradient)
        gradients, hessians = zip(*sample)
        gradient = np.mean(gradients, 0)
        hessian = np.mean(hessians, 0)
        return self.optimizer.update(gradient, hessian)
=======
        raises = self._raises
        gradient_steps = (
            self.gradient_steps if self.gradient_steps > 0 else len(self.experience)
        )
        no_hessian = self.optimizer.order == 1
        statuses = ""
        ntheta = self._learnable_pars.size
        td_errors = self.td_errors

        for step in range(gradient_steps):
            mean_gradient = np.zeros(ntheta)
            mean_hessian = None if no_hessian else np.zeros((ntheta, ntheta))
            count_success = 0
            sample = self.experience.sample()
            for i, (s, a, r, s_new, terminated, fp, fp_new) in enumerate(sample):
                # compute Q value estimate - if failure, terminate early
                solQ = self.action_value(s, a, overwrite_fixed_pars=fp)
                if not solQ.success:
                    msg = f"Failure during update (trans. {i}; Q): {solQ.status}"
                    self.on_mpc_failure(-1, None, msg, raises)
                    if td_errors is not None:
                        td_errors.append(float("nan"))
                    continue

                # compute Q value target and TD error - if failure, terminate early only
                # if user asked for it via `fail_on_td_target`
                if terminated:
                    td_error = r - solQ.f
                else:
                    _, solV = self.state_value(s_new, True, overwrite_fixed_pars=fp_new)
                    if not solV.success and self._fail_on_td_target:
                        msg = f"Failure during update (trans. {i}; V): {solV.status}"
                        self.on_mpc_failure(-1, None, msg, raises)
                        if td_errors is not None:
                            td_errors.append(float("nan"))
                        continue
                    td_error = r + self.discount_factor * solV.f - solQ.f
                if td_errors is not None:
                    td_errors.append(td_error)

                # accumulate sensitivities (gradient and hessian, if needed) of Q(s,a)
                count_success += 1
                if no_hessian:
                    dQ = self._sensitivity(solQ)
                else:
                    dQ, ddQ = self._sensitivity(solQ)
                    hessian = np.multiply.outer(dQ, dQ) - td_error * ddQ
                    mean_hessian += (hessian - mean_hessian) / count_success
                gradient = -td_error * dQ
                mean_gradient += (gradient - mean_gradient) / count_success

            # compute update with average gradient and hessian, if any
            if count_success > 0:
                status = self.optimizer.update(mean_gradient, mean_hessian)
                if status is not None:
                    statuses += f"{step}: {status}\n"
            else:
                statuses += f"{step}: no gradients computed, skipping update\n"

        return statuses if statuses else None
>>>>>>> 80be88c3

    def train_one_episode(
        self,
        env: Env[ObsType, ActType],
        episode: int,
        init_state: ObsType,
        raises: bool = True,
    ) -> float:
        truncated = terminated = False
        timestep = 0
        rewards = 0.0
        state = init_state
        action_space = getattr(env, "action_space", None)

        # solve for the first action
        action, solV = self.state_value(state, False, action_space=action_space)
        if not solV.success:
            self.on_mpc_failure(episode, None, solV.status, raises)

        while not (truncated or terminated):
<<<<<<< HEAD
            # compute Q(s,a)
            solQ = self.action_value(state, action)
=======
            # make a copy of the current fixed parameters
            fp_ = _copy_fixed_pars(self.fixed_parameters)

            # compute the action to take
            if behaviour_policy is None:
                action, solV = self.state_value(state, False, action_space=action_space)
                if not solV.success:
                    self.on_mpc_failure(episode, None, solV.status, raises)
            else:
                action = behaviour_policy(state)
>>>>>>> 80be88c3

            # step the system with action computed at the previous iteration
            new_state, cost, truncated, terminated, _ = env.step(action)
            self.on_env_step(env, episode, timestep)

<<<<<<< HEAD
            # compute V(s+) and store transition
            new_action, solV = self.state_value(
                new_state, False, action_space=action_space
            )
            if not self._try_store_experience(cost, solQ, solV):
                self.on_mpc_failure(
                    episode, timestep, f"{solQ.status} (Q); {solV.status} (V)", raises
                )
=======
            # store transition in the experience replay buffer, even if the MPC failed
            state_ = np.reshape(state, ns)
            action_ = np.reshape(action, na)
            new_state_ = np.reshape(new_state, ns)
            new_fp_ = _copy_fixed_pars(self.fixed_parameters)  # may have changed
            self.store_experience(
                (state_, action_, cost, new_state_, terminated, fp_, new_fp_)
            )
>>>>>>> 80be88c3

            # increase counters
            state = new_state
            action = new_action
            rewards += float(cost)
            timestep += 1
            self.on_timestep_end(env, episode, timestep)
        return rewards

    def train_one_rollout(
        self,
        rollout: Iterable[tuple[ObsType, ActType, float, ObsType]],
        episode: int,
        raises: bool = True,
    ) -> None:
        # in the case of off-policy q-learning, rollouts are made of
        # State-Action-Reward-next State (SARS) tuples
        for timestep, (state, action, cost, new_state) in enumerate(rollout, start=1):
            # compute Q(s,a)
            solQ = self.action_value(state, action)

            # compute V(s+) and store transition
            _, solV = self.state_value(new_state, False)
            if not self._try_store_experience(cost, solQ, solV):
                self.on_mpc_failure(
                    episode, timestep, f"{solQ.status} (Q); {solV.status} (V)", raises
                )
            self.on_timestep_end("off-policy", episode, timestep)

    def _init_sensitivity(
        self, hessian_type: Literal["approx", "full"]
    ) -> Union[
<<<<<<< HEAD
        Callable[[cs.DM], np.ndarray], Callable[[cs.DM], tuple[np.ndarray, np.ndarray]]
    ]:
        """Internal utility to compute the derivative of ``Q(s,a)`` w.r.t. the learnable
        parameters, a.k.a., ``theta``."""
        ord = self.optimizer._order
=======
        Callable[[Solution], np.ndarray],
        Callable[[Solution], tuple[np.ndarray, float]],
        Callable[[Solution], tuple[np.ndarray, np.ndarray]],
    ]:
        """Internal utility to compute the derivative of ``Q(s,a)`` w.r.t. the learnable
        parameters, a.k.a., ``theta``."""
        ord = self.optimizer.order
>>>>>>> 80be88c3
        nlp = self._Q.nlp
        theta = cs.vvcat([nlp.parameters[p] for p in self._learnable_pars])
        x = nlp.x
        p = nlp.p
        lam_g_and_h = cs.vertcat(nlp.lam_g, nlp.lam_h)

        # compute first order sensitivity - necessary whatever the hessian type is
        snlp = NlpSensitivity(nlp, theta)
        gradient = snlp.jacobian("L-p")  # exact gradient, i.e., dQ/dtheta

        if ord == 1:
            sensitivity = cs.Function(
                "lag_sens",
                [x, p, lam_g_and_h],
                [gradient],
                ["x", "p", "lam_g"],
                ["dQ"],
                {"cse": True},
            )

        elif hessian_type == "approx":
            hessian = snlp.hessian("L-pp")  # approximate hessian

            # check if the hessian is not all zeros. If that's the case, we fall back to
            # computing just the gradient
            if hessian.nnz() > 0:
                sensitivity = cs.Function(
                    "lag_sens",
                    [x, p, lam_g_and_h],
                    [gradient, hessian],
                    ["x", "p", "lam_g"],
                    ["dQ", "ddQ"],
                    {"cse": True},
                )

            else:
                sensitivity = cs.Function(
                    "lag_sens",
                    [x, p, lam_g_and_h],
                    [gradient],
                    ["x", "p", "lam_g"],
                    ["dQ"],
                    {"cse": True},
                )

        else:
            lam_lbx_and_ubx = cs.vertcat(nlp.lam_lbx, nlp.lam_ubx)
            Kp = snlp.jacobian("K-p")
            Ky = snlp.jacobian("K-y")
            dydtheta = -cs.solve(Ky, Kp)
            Lpy = cs.jacobian(gradient, nlp.primal_dual)
            hessian = snlp.hessian("L-pp") + Lpy @ dydtheta  # not sure if Lpy or Kp.T

            # check if the hessian is not all zeros. If that's the case, we fall back to
            # computing just the gradient
            if hessian.nnz() > 0:
                sensitivity = cs.Function(
                    "lag_sens",
                    [x, p, lam_g_and_h, lam_lbx_and_ubx],
                    [gradient, hessian],
                    ["x", "p", "lam_g", "lam_x"],
                    ["dQ", "ddQ"],
                    {"cse": True},
                )

            else:
                sensitivity = cs.Function(
                    "lag_sens",
                    [x, p, lam_g_and_h],  # should lam_lbx_and_ubx be included?
                    [gradient],
                    ["x", "p", "lam_g"],
                    ["dQ"],
                    {"cse": True},
                )

<<<<<<< HEAD
                def func(sol: Solution) -> tuple[np.ndarray, np.ndarray]:
                    J = sensitivity(sol.x, sol.p, sol.lam_g_and_h)
                    return np.asarray(J.elements()), 0.0

        return func

    def _try_store_experience(
        self, cost: SupportsFloat, solQ: Solution[SymType], solV: Solution[SymType]
    ) -> bool:
        """Internal utility that tries to store the gradient and hessian for the current
        transition in memory, if both ``V`` and ``Q`` were successful; otherwise, does
        not store it. Returns whether it was successful or not."""
        success = solQ.success and solV.success
        if success:
            td_error = cost + self.discount_factor * solV.f - solQ.f
            if self.hessian_type == "none":
                dQ = self._sensitivity(solQ)
                gradient = -td_error * dQ
                self.store_experience(gradient)
            else:
                dQ, ddQ = self._sensitivity(solQ)
                gradient = -td_error * dQ
                hessian = np.multiply.outer(dQ, dQ) - td_error * ddQ
                self.store_experience((gradient, hessian))
        else:
            td_error = np.nan

        if self.td_errors is not None:
            self.td_errors.append(td_error)
        return success
=======
        # convenience partial to avoid local lambdas
        return_zero_hessian = sensitivity.n_out() == 1 and ord > 1
        return partial(_sol_sensitivities, sensitivity, return_zero_hessian)


def _sol_sensitivities(
    sens: cs.Function, return_zero_hessian: bool, s: Solution
) -> Union[np.ndarray, tuple[np.ndarray, float], tuple[np.ndarray, np.ndarray]]:
    """Internal utility to compute sensitivities."""
    out = (
        sens(s.x, s.p, s.lam_g_and_h)
        if sens.n_in() == 3
        else sens(s.x, s.p, s.lam_g_and_h, s.lam_lbx_and_ubx)
    )

    if sens.n_out() == 1:
        J = np.asarray(out.elements())
        if return_zero_hessian:
            return J, 0.0
        return J

    J, H = out
    hessian_shape = sens.size_out("ddQ")
    return np.asarray(J.elements()), np.reshape(H.elements(), hessian_shape, "F")
>>>>>>> 80be88c3
<|MERGE_RESOLUTION|>--- conflicted
+++ resolved
@@ -1,10 +1,6 @@
 import sys
-<<<<<<< HEAD
 from collections.abc import Collection, Iterable
-=======
-from collections.abc import Collection
 from functools import partial
->>>>>>> 80be88c3
 from typing import Callable, Generic, Literal, Optional, SupportsFloat, Union
 
 import casadi as cs
@@ -28,48 +24,11 @@
 from .common.agent import ActType, ObsType, SymType
 from .common.rl_learning_agent import LrType, RlLearningAgent
 
-<<<<<<< HEAD
 # the experience buffer contains the gradient and, possibly, the hessian of the Bellman
 # residuals w.r.t. the learnable parameters theta
 ExpType: TypeAlias = tuple[
     npt.NDArray[np.floating], tuple[npt.NDArray[np.floating], npt.NDArray[np.floating]]
-=======
-# the usual buffer of SARS tuples with terminated flags; see here why these are needed:
-# https://gymnasium.farama.org/tutorials/gymnasium_basics/handling_time_limits/. On top
-# of that, we also store the fixed parameters of the agent at the time of the transition
-# (to be able to recompute the action-value function at that time) and the fixed
-# parameters at the next state (to compute the TD target)
-ExpType: TypeAlias = tuple[
-    npt.NDArray[np.floating],
-    npt.NDArray[np.floating],
-    SupportsFloat,
-    npt.NDArray[np.floating],
-    bool,
-    Union[
-        None,
-        dict[str, npt.NDArray[np.floating]],
-        Collection[dict[str, npt.NDArray[np.floating]]],
-    ],
-    Union[
-        None,
-        dict[str, npt.NDArray[np.floating]],
-        Collection[dict[str, npt.NDArray[np.floating]]],
-    ],
->>>>>>> 80be88c3
 ]
-
-
-def _copy_fixed_pars(
-    d: Union[None, dict[str, npt.ArrayLike], Collection[dict[str, npt.ArrayLike]]],
-) -> Union[
-    None, dict[str, npt.NDArray[np.floating]], list[dict[str, npt.NDArray[np.floating]]]
-]:
-    """Utility to copy fixed parameters"""
-    if d is None:
-        return None
-    if isinstance(d, dict):
-        return {k: np.array(v, copy=True) for k, v in d.items()}
-    return [{k: np.array(v, copy=True) for k, v in o.items()} for o in d]
 
 
 class LstdQLearningAgent(
@@ -137,26 +96,12 @@
         MPC's NLP instance. This is useful to generate multiple initial conditions for
         highly non-convex, nonlinear problems. This feature can only be used with an
         MPC that has an underlying multistart NLP problem (see :mod:`csnlp.multistart`).
-<<<<<<< HEAD
-    hessian_type : {"none", "approx", "full"}, optional
-        The type of hessian to use in this (potentially) second-order algorithm.
-        If ``"none"``, no second order information is used. If ``"approx"``, an easier
-        approximation of it is used; otherwise, the full hessian is computed, but
-        this is usually much more expensive. This option must be in accordance with the
-        choice of ``optimizer``, that is, if the optimizer does not use second order
-        information, then this option must be set to ``none``.
-=======
     hessian_type : {"approx", "full"}, optional
         The type of hessian to use in this (potentially) second-order algorithm. If the
         provided ``optimizer`` is first-order only, then this option is ignored.
         Otherwise, if ``"approx"``, a computationally lighter approximation of full
         Hessian is used; otherwise, the full hessian is computed, but this is usually
         much more expensive.
-    fail_on_td_target : bool, optional
-        If ``True``, failures in computing :math:`V_\theta(s_+)` for the TD target will
-        raise an exception; otherwise, the TD target is still considered valid. By
-        default, ``True``.
->>>>>>> 80be88c3
     record_td_errors: bool, optional
         If ``True``, the TD errors are recorded in the field :attr:`td_errors`, which
         otherwise is ``None``. By default, does not record them.
@@ -194,12 +139,7 @@
         warmstart: Union[
             Literal["last", "last-successful"], WarmStartStrategy
         ] = "last-successful",
-<<<<<<< HEAD
-        hessian_type: Literal["none", "approx", "full"] = "approx",
-=======
         hessian_type: Literal["approx", "full"] = "approx",
-        fail_on_td_target: bool = True,
->>>>>>> 80be88c3
         record_td_errors: bool = False,
         use_last_action_on_fail: bool = False,
         remove_bounds_on_initial_action: bool = False,
@@ -211,9 +151,7 @@
             discount_factor=discount_factor,
             learnable_parameters=learnable_parameters,
             optimizer=optimizer,
-            # to reduce future overhead, convert ``fixed_pars`` to numpy arrays right
-            # away, and to a list if necessary
-            fixed_parameters=_copy_fixed_pars(fixed_parameters),
+            fixed_parameters=fixed_parameters,
             exploration=exploration,
             experience=experience,
             warmstart=warmstart,
@@ -221,16 +159,10 @@
             remove_bounds_on_initial_action=remove_bounds_on_initial_action,
             name=name,
         )
-<<<<<<< HEAD
-        self.hessian_type = hessian_type
-=======
-        self.gradient_steps = gradient_steps
->>>>>>> 80be88c3
         self._sensitivity = self._init_sensitivity(hessian_type)
         self.td_errors: Optional[list[float]] = [] if record_td_errors else None
 
     def update(self) -> Optional[str]:
-<<<<<<< HEAD
         if len(self.experience) <= 0:
             return "Experience buffer empty."
         sample = self.experience.sample()
@@ -241,68 +173,6 @@
         gradient = np.mean(gradients, 0)
         hessian = np.mean(hessians, 0)
         return self.optimizer.update(gradient, hessian)
-=======
-        raises = self._raises
-        gradient_steps = (
-            self.gradient_steps if self.gradient_steps > 0 else len(self.experience)
-        )
-        no_hessian = self.optimizer.order == 1
-        statuses = ""
-        ntheta = self._learnable_pars.size
-        td_errors = self.td_errors
-
-        for step in range(gradient_steps):
-            mean_gradient = np.zeros(ntheta)
-            mean_hessian = None if no_hessian else np.zeros((ntheta, ntheta))
-            count_success = 0
-            sample = self.experience.sample()
-            for i, (s, a, r, s_new, terminated, fp, fp_new) in enumerate(sample):
-                # compute Q value estimate - if failure, terminate early
-                solQ = self.action_value(s, a, overwrite_fixed_pars=fp)
-                if not solQ.success:
-                    msg = f"Failure during update (trans. {i}; Q): {solQ.status}"
-                    self.on_mpc_failure(-1, None, msg, raises)
-                    if td_errors is not None:
-                        td_errors.append(float("nan"))
-                    continue
-
-                # compute Q value target and TD error - if failure, terminate early only
-                # if user asked for it via `fail_on_td_target`
-                if terminated:
-                    td_error = r - solQ.f
-                else:
-                    _, solV = self.state_value(s_new, True, overwrite_fixed_pars=fp_new)
-                    if not solV.success and self._fail_on_td_target:
-                        msg = f"Failure during update (trans. {i}; V): {solV.status}"
-                        self.on_mpc_failure(-1, None, msg, raises)
-                        if td_errors is not None:
-                            td_errors.append(float("nan"))
-                        continue
-                    td_error = r + self.discount_factor * solV.f - solQ.f
-                if td_errors is not None:
-                    td_errors.append(td_error)
-
-                # accumulate sensitivities (gradient and hessian, if needed) of Q(s,a)
-                count_success += 1
-                if no_hessian:
-                    dQ = self._sensitivity(solQ)
-                else:
-                    dQ, ddQ = self._sensitivity(solQ)
-                    hessian = np.multiply.outer(dQ, dQ) - td_error * ddQ
-                    mean_hessian += (hessian - mean_hessian) / count_success
-                gradient = -td_error * dQ
-                mean_gradient += (gradient - mean_gradient) / count_success
-
-            # compute update with average gradient and hessian, if any
-            if count_success > 0:
-                status = self.optimizer.update(mean_gradient, mean_hessian)
-                if status is not None:
-                    statuses += f"{step}: {status}\n"
-            else:
-                statuses += f"{step}: no gradients computed, skipping update\n"
-
-        return statuses if statuses else None
->>>>>>> 80be88c3
 
     def train_one_episode(
         self,
@@ -323,27 +193,13 @@
             self.on_mpc_failure(episode, None, solV.status, raises)
 
         while not (truncated or terminated):
-<<<<<<< HEAD
             # compute Q(s,a)
             solQ = self.action_value(state, action)
-=======
-            # make a copy of the current fixed parameters
-            fp_ = _copy_fixed_pars(self.fixed_parameters)
-
-            # compute the action to take
-            if behaviour_policy is None:
-                action, solV = self.state_value(state, False, action_space=action_space)
-                if not solV.success:
-                    self.on_mpc_failure(episode, None, solV.status, raises)
-            else:
-                action = behaviour_policy(state)
->>>>>>> 80be88c3
 
             # step the system with action computed at the previous iteration
             new_state, cost, truncated, terminated, _ = env.step(action)
             self.on_env_step(env, episode, timestep)
 
-<<<<<<< HEAD
             # compute V(s+) and store transition
             new_action, solV = self.state_value(
                 new_state, False, action_space=action_space
@@ -352,16 +208,6 @@
                 self.on_mpc_failure(
                     episode, timestep, f"{solQ.status} (Q); {solV.status} (V)", raises
                 )
-=======
-            # store transition in the experience replay buffer, even if the MPC failed
-            state_ = np.reshape(state, ns)
-            action_ = np.reshape(action, na)
-            new_state_ = np.reshape(new_state, ns)
-            new_fp_ = _copy_fixed_pars(self.fixed_parameters)  # may have changed
-            self.store_experience(
-                (state_, action_, cost, new_state_, terminated, fp_, new_fp_)
-            )
->>>>>>> 80be88c3
 
             # increase counters
             state = new_state
@@ -394,13 +240,6 @@
     def _init_sensitivity(
         self, hessian_type: Literal["approx", "full"]
     ) -> Union[
-<<<<<<< HEAD
-        Callable[[cs.DM], np.ndarray], Callable[[cs.DM], tuple[np.ndarray, np.ndarray]]
-    ]:
-        """Internal utility to compute the derivative of ``Q(s,a)`` w.r.t. the learnable
-        parameters, a.k.a., ``theta``."""
-        ord = self.optimizer._order
-=======
         Callable[[Solution], np.ndarray],
         Callable[[Solution], tuple[np.ndarray, float]],
         Callable[[Solution], tuple[np.ndarray, np.ndarray]],
@@ -408,7 +247,6 @@
         """Internal utility to compute the derivative of ``Q(s,a)`` w.r.t. the learnable
         parameters, a.k.a., ``theta``."""
         ord = self.optimizer.order
->>>>>>> 80be88c3
         nlp = self._Q.nlp
         theta = cs.vvcat([nlp.parameters[p] for p in self._learnable_pars])
         x = nlp.x
@@ -484,12 +322,9 @@
                     {"cse": True},
                 )
 
-<<<<<<< HEAD
-                def func(sol: Solution) -> tuple[np.ndarray, np.ndarray]:
-                    J = sensitivity(sol.x, sol.p, sol.lam_g_and_h)
-                    return np.asarray(J.elements()), 0.0
-
-        return func
+        # convenience partial to avoid local lambdas
+        return_zero_hessian = sensitivity.n_out() == 1 and ord > 1
+        return partial(_sol_sensitivities, sensitivity, return_zero_hessian)
 
     def _try_store_experience(
         self, cost: SupportsFloat, solQ: Solution[SymType], solV: Solution[SymType]
@@ -500,12 +335,13 @@
         success = solQ.success and solV.success
         if success:
             td_error = cost + self.discount_factor * solV.f - solQ.f
-            if self.hessian_type == "none":
-                dQ = self._sensitivity(solQ)
+            sensitivities = self._sensitivity(solQ)
+            if len(sensitivities) == 1:
+                dQ = sensitivities
                 gradient = -td_error * dQ
                 self.store_experience(gradient)
             else:
-                dQ, ddQ = self._sensitivity(solQ)
+                dQ, ddQ = sensitivities
                 gradient = -td_error * dQ
                 hessian = np.multiply.outer(dQ, dQ) - td_error * ddQ
                 self.store_experience((gradient, hessian))
@@ -515,10 +351,6 @@
         if self.td_errors is not None:
             self.td_errors.append(td_error)
         return success
-=======
-        # convenience partial to avoid local lambdas
-        return_zero_hessian = sensitivity.n_out() == 1 and ord > 1
-        return partial(_sol_sensitivities, sensitivity, return_zero_hessian)
 
 
 def _sol_sensitivities(
@@ -539,5 +371,4 @@
 
     J, H = out
     hessian_shape = sens.size_out("ddQ")
-    return np.asarray(J.elements()), np.reshape(H.elements(), hessian_shape, "F")
->>>>>>> 80be88c3
+    return np.asarray(J.elements()), np.reshape(H.elements(), hessian_shape, "F")